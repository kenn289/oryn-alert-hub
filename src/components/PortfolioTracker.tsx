"use client"

import { useState, useEffect } from "react"
import { Card, CardContent, CardDescription, CardHeader, CardTitle } from "@/components/ui/card"
import { Button } from "@/components/ui/button"
import { Input } from "@/components/ui/input"
import { Label } from "@/components/ui/label"
import { Badge } from "@/components/ui/badge"
import { 
  Plus, 
  Trash2, 
  TrendingUp, 
  TrendingDown, 
  DollarSign,
  PieChart,
  BarChart3,
  RefreshCw,
  Loader2,
  Brain,
  Lightbulb
} from "lucide-react"
import { toast } from "sonner"
import { DataFreshnessIndicator, RateLimitBanner } from "@/components/DataFreshnessIndicator"
import { useAuth } from "@/contexts/AuthContext"
import { subscriptionService } from "@/lib/subscription-service"
import { stockDataService } from "@/lib/stock-data-service"
import { globalStockService } from "@/lib/global-stock-service"
import { StockSuggestionsService, StockSuggestion } from "@/lib/stock-suggestions"
import { GlobalStockSelector } from "@/components/GlobalStockSelector"
import { localizationService } from "@/lib/localization-service"
import { currencyConversionService } from "@/lib/currency-conversion-service"
import { useCurrency } from "@/contexts/CurrencyContext"
<<<<<<< HEAD
import { PortfolioService, PortfolioItem, PortfolioSummary } from "@/lib/portfolio-service"
=======
import { DatabasePortfolioService } from "@/lib/database-portfolio-service"
>>>>>>> 086bb9bd

// Remove duplicate interfaces as they're now imported from portfolio-service

export function PortfolioTracker() {
  const { user } = useAuth()
  const [portfolio, setPortfolio] = useState<PortfolioItem[]>([])
  const [summary, setSummary] = useState<PortfolioSummary>({
    totalValue: 0,
    totalGainLoss: 0,
    totalGainLossPercent: 0,
    totalInvested: 0,
    dayChange: 0,
    dayChangePercent: 0
  })
  const [loading, setLoading] = useState(true)
  const [adding, setAdding] = useState(false)
  const [addingStock, setAddingStock] = useState(false)
  const [stockSuggestions, setStockSuggestions] = useState<StockSuggestion[]>([])
  const [showSuggestions, setShowSuggestions] = useState(false)
  const [loadingSuggestions, setLoadingSuggestions] = useState(false)
  const [userPlan, setUserPlan] = useState<{ name: string; maxWatchlistItems: number } | null>(null)
  const [rateLimitWarning, setRateLimitWarning] = useState(false)
  const [lastDataFetch, setLastDataFetch] = useState<{
    source: 'fresh' | 'cached' | 'fallback'
    rateLimited: boolean
    age?: string
  } | null>(null)
  const [aiAnalysis, setAiAnalysis] = useState({
    riskScore: 0,
    diversification: '',
    recommendations: [] as string[],
    marketOutlook: '',
    topPerformers: [] as string[],
    underPerformers: [] as string[]
  })
  const [newItem, setNewItem] = useState({
    ticker: '',
    name: '',
    shares: '',
    avgPrice: '',
    market: 'US',
    currency: 'USD'
  })
  const [isIndianUser, setIsIndianUser] = useState(false)
  const [showGlobalSelector, setShowGlobalSelector] = useState(false)
  const [currentPrice, setCurrentPrice] = useState<number | null>(null)
  const [loadingPrice, setLoadingPrice] = useState(false)

  useEffect(() => {
    if (user) {
      loadUserPlan()
      loadPortfolio()
    }
    detectUserLocation()
  }, [user])

  const detectUserLocation = () => {
    const timezone = Intl.DateTimeFormat().resolvedOptions().timeZone
    const isIndia = timezone === 'Asia/Kolkata' || timezone === 'Asia/Calcutta'
    setIsIndianUser(isIndia)
    
    // Set default market for Indian users
    if (isIndia) {
      setNewItem(prev => ({
        ...prev,
        market: 'IN',
        currency: 'INR'
      }))
    }
  }

  const loadUserPlan = async () => {
    if (!user) return
    try {
      const plan = await subscriptionService.getUserPlan(user.id, user.email)
      setUserPlan(plan)
    } catch (error) {
      console.error('Error loading user plan:', error)
    }
  }

  // Fetch current stock price when ticker changes
  const fetchCurrentPrice = async (ticker: string, market: string = 'US') => {
    if (!ticker || ticker.length < 1) {
      setCurrentPrice(null)
      return
    }

    setLoadingPrice(true)
    try {
      // Determine the correct market based on symbol suffix or numeric codes
      const inferMarketFromSymbol = (symbol: string): string | undefined => {
        const upper = symbol.toUpperCase().trim()
        if (/^\d+$/.test(upper)) return 'IN' // BSE numeric codes
        if (upper.endsWith('.NS') || upper.endsWith('.BO')) return 'IN'
        if (upper.endsWith('.T')) return 'JP'
        if (upper.endsWith('.L')) return 'GB'
        if (upper.endsWith('.AX')) return 'AU'
        if (upper.endsWith('.TO')) return 'CA'
        if (upper.endsWith('.DE')) return 'DE'
        if (upper.endsWith('.PA')) return 'FR'
        return undefined
      }
      const inferred = inferMarketFromSymbol(ticker)
      let correctMarket = inferred || market
      
      console.log(`📊 Fetching current price for ${ticker} from ${correctMarket}...`)
      const response = await fetch(`/api/stock/global/${ticker}?market=${correctMarket}`)
      
      if (response.ok) {
        const stockData = await response.json()
        if (stockData && stockData.price) {
          const stockCurrency = stockData.currency || 'USD'
          console.log(`📊 Full API response:`, stockData)
          console.log(`📊 Stock data: ${stockData.symbol} = ${stockData.price} ${stockCurrency}`)
          
          // Convert to USD if the stock is in a different currency
          let priceInUSD = stockData.price
          if (stockCurrency !== 'USD') {
            try {
              priceInUSD = currencyConversionService.convertCurrency(stockData.price, stockCurrency, 'USD')
              console.log(`🔄 Converted ${stockCurrency} ${stockData.price} to USD ${priceInUSD}`)
            } catch (error) {
              console.error(`❌ Conversion failed:`, error)
              priceInUSD = stockData.price // Fallback to original price
            }
          } else {
            console.log(`✅ Already in USD: ${stockData.price}`)
          }
          
          // Always store in USD
          setNewItem(prev => ({ ...prev, currency: 'USD' }))
          setCurrentPrice(priceInUSD)
          console.log(`✅ Final price for ${ticker}: $${priceInUSD.toFixed(2)} USD`)
        } else {
          setCurrentPrice(null)
        }
      } else {
        setCurrentPrice(null)
      }
    } catch (error) {
      console.error(`Failed to fetch price for ${ticker}:`, error)
      setCurrentPrice(null)
    } finally {
      setLoadingPrice(false)
    }
  }

  const loadPortfolio = async () => {
    if (!user?.id) return
    
    setLoading(true)
    try {
<<<<<<< HEAD
      // First try to migrate any localStorage data to database
      await PortfolioService.migrateFromLocalStorage(user.id)
      
      // Load portfolio from database
      const portfolioData = await PortfolioService.getPortfolio(user.id)
      setPortfolio(portfolioData)
      calculateSummary(portfolioData)
=======
      if (!user) return
      // Load from database and mirror to local for offline
      const dbItems = await DatabasePortfolioService.getPortfolio(user.id)
      localStorage.setItem('oryn_portfolio', JSON.stringify(dbItems))
      localStorage.setItem('oryn_portfolio_last_modified', Date.now().toString())
      setPortfolio(dbItems)
      calculateSummary(dbItems)
>>>>>>> 086bb9bd
    } catch (error) {
      console.error('Error loading portfolio:', error)
      toast.error('Failed to load portfolio')
    } finally {
      setLoading(false)
    }
  }

  const calculateSummary = (portfolioData: PortfolioItem[]) => {
    const totalValue = portfolioData.reduce((sum, item) => sum + item.totalValue, 0)
    const totalInvested = portfolioData.reduce((sum, item) => sum + (item.shares * item.avgPrice), 0)
    const totalGainLoss = totalValue - totalInvested
    const totalGainLossPercent = totalInvested > 0 ? (totalGainLoss / totalInvested) * 100 : 0

    setSummary({
      totalValue,
      totalGainLoss,
      totalGainLossPercent,
      totalInvested,
      dayChange: 0, // Real-time calculation will be implemented
      dayChangePercent: 0
    })
    
    // Generate AI analysis
    generateAIAnalysis(portfolioData)
  }

  const generateAIAnalysis = async (portfolioData: PortfolioItem[]) => {
    try {
      const totalValue = portfolioData.reduce((sum, item) => sum + item.totalValue, 0)
      const totalInvested = portfolioData.reduce((sum, item) => sum + (item.shares * item.avgPrice), 0)
      const totalGainLoss = totalValue - totalInvested
      const totalGainLossPercent = totalInvested > 0 ? (totalGainLoss / totalInvested) * 100 : 0
      
      // Calculate risk score based on portfolio diversity and volatility
      const concentrationRisk = portfolioData.length < 3 ? 40 : portfolioData.length < 5 ? 20 : 0
      const volatilityRisk = Math.abs(totalGainLossPercent) > 30 ? 25 : Math.abs(totalGainLossPercent) > 15 ? 15 : 0
      const downsideRisk = (portfolioData.filter(item => item.gainLossPercent < -15).length / Math.max(portfolioData.length, 1)) * 35
      const sizeRisk = portfolioData.length === 1 ? 20 : 0
      
      const riskScore = Math.min(100, Math.max(0, 
        30 + concentrationRisk + volatilityRisk + downsideRisk + sizeRisk
      ))
      
      // Generate diversification analysis
      let diversification = 'Concentrated'
      if (portfolioData.length >= 10) {
        diversification = 'Well Diversified'
      } else if (portfolioData.length >= 5) {
        diversification = 'Moderately Diversified'
      } else if (portfolioData.length >= 3) {
        diversification = 'Somewhat Diversified'
      } else {
        diversification = 'Concentrated'
      }
      
      // Generate recommendations
      const recommendations = []
      if (portfolioData.length < 5) {
        recommendations.push('Consider adding more positions for better diversification')
      }
      if (totalGainLossPercent < -10) {
        recommendations.push('Review underperforming positions and consider rebalancing')
      }
      if (riskScore > 70) {
        recommendations.push('Portfolio shows high risk - consider adding defensive positions')
      }
      if (recommendations.length === 0) {
        recommendations.push('Portfolio is well-balanced and performing well')
      }
      
      // Identify top and under performers
      const sortedByPerformance = [...portfolioData].sort((a, b) => b.gainLossPercent - a.gainLossPercent)
      
      // Only show performers if we have enough stocks to differentiate
      let topPerformers: string[] = []
      let underPerformers: string[] = []
      
      if (portfolioData.length >= 3) {
        // For 3+ stocks, show top 2 and bottom 2
        topPerformers = sortedByPerformance.slice(0, 2).map(item => item.ticker)
        underPerformers = sortedByPerformance.slice(-2).map(item => item.ticker)
      } else if (portfolioData.length === 2) {
        // For 2 stocks, show the better and worse performer
        const better = sortedByPerformance[0]
        const worse = sortedByPerformance[1]
        if (better.gainLossPercent > worse.gainLossPercent) {
          topPerformers = [better.ticker]
          underPerformers = [worse.ticker]
        } else {
          topPerformers = [worse.ticker]
          underPerformers = [better.ticker]
        }
      } else if (portfolioData.length === 1) {
        // For 1 stock, show it as top performer if positive, under performer if negative
        const stock = sortedByPerformance[0]
        if (stock.gainLossPercent >= 0) {
          topPerformers = [stock.ticker]
        } else {
          underPerformers = [stock.ticker]
        }
      }
      
      setAiAnalysis({
        riskScore: Math.round(riskScore),
        diversification,
        recommendations,
        marketOutlook: totalGainLossPercent > 5 ? 'Bullish' : totalGainLossPercent < -5 ? 'Bearish' : 'Neutral',
        topPerformers,
        underPerformers
      })
    } catch (error) {
      console.error('Error generating AI analysis:', error)
    }
  }

  const fetchStockPrice = async (ticker: string): Promise<number> => {
    try {
      // Infer market from symbol
      const inferMarketFromSymbol = (symbol: string): string | undefined => {
        const upper = symbol.toUpperCase().trim()
        if (/^\d+$/.test(upper)) return 'IN'
        if (upper.endsWith('.NS') || upper.endsWith('.BO')) return 'IN'
        if (upper.endsWith('.T')) return 'JP'
        if (upper.endsWith('.L')) return 'GB'
        if (upper.endsWith('.AX')) return 'AU'
        if (upper.endsWith('.TO')) return 'CA'
        if (upper.endsWith('.DE')) return 'DE'
        if (upper.endsWith('.PA')) return 'FR'
        return undefined
      }
      const market = inferMarketFromSymbol(ticker) || 'US'
      const response = await fetch(`/api/stock/global/${ticker}?market=${market}`)
      if (!response.ok) throw new Error(`HTTP ${response.status}`)
      const data = await response.json()
      const stockCurrency = data.currency || 'USD'
      let priceInUSD = data.price
      if (stockCurrency !== 'USD') {
        priceInUSD = currencyConversionService.convertCurrency(data.price, stockCurrency, 'USD')
      }
      return priceInUSD
    } catch (error) {
      console.error('Error fetching real-time stock price:', error)
      throw error // Don't fallback to mock data
    }
  }

  const handleTickerChange = async (value: string) => {
    setNewItem({ ...newItem, ticker: value.toUpperCase() })
    
    // Fetch current price for the ticker
    if (value.length >= 1) {
      fetchCurrentPrice(value.toUpperCase(), newItem.market)
    } else {
      setCurrentPrice(null)
    }
    
    if (value.length > 0) {
      setLoadingSuggestions(true)
      // Use global search to find stocks from all countries
      const suggestions = await StockSuggestionsService.getGlobalSuggestions(value, 8)
      // Fetch price data for suggestions
      const suggestionsWithPrices = await Promise.all(
        suggestions.map(async (suggestion) => {
          const stockWithPrice = await StockSuggestionsService.getStockWithPrice(suggestion.symbol, suggestion.market)
          return stockWithPrice || suggestion
        })
      )
      setStockSuggestions(suggestionsWithPrices)
      setShowSuggestions(true)
      setLoadingSuggestions(false)
    } else {
      setShowSuggestions(false)
      setLoadingSuggestions(false)
    }
  }

  const handleSuggestionClick = async (suggestion: StockSuggestion) => {
    setNewItem({ 
      ...newItem, 
      ticker: suggestion.symbol,
      name: suggestion.name,
      market: suggestion.market || 'US',
      currency: suggestion.currency || 'USD',
      avgPrice: suggestion.avgPrice?.toString() || ''
    })
    setShowSuggestions(false)
    // Fetch current price for the selected ticker
    fetchCurrentPrice(suggestion.symbol, suggestion.market || 'US')
  }

  const handleGlobalStockSelect = (stock: any) => {
    setNewItem({
      ...newItem,
      ticker: stock.symbol,
      name: stock.name,
      market: stock.market,
      currency: stock.currency
    })
    setShowGlobalSelector(false)
    fetchCurrentPrice(stock.symbol, stock.market)
  }

  const handleAddStock = async () => {
    if (!user?.id) {
      toast.error('Please log in to add stocks to your portfolio')
      return
    }

    console.log('handleAddStock called with:', newItem)
    if (!newItem.ticker || !newItem.shares || !newItem.avgPrice) {
      toast.error('Please fill in all required fields')
      return
    }

    // Check plan limits
    const maxItems = userPlan?.name === 'free' ? 5 : -1
    if (maxItems !== -1 && portfolio.length >= maxItems) {
      toast.error(`Free plan allows maximum ${maxItems} portfolio items. Upgrade to Pro for unlimited tracking!`)
      return
    }

    // Prevent multiple submissions
    if (addingStock) {
      toast.error('Please wait, adding stock...')
      return
    }

    setAddingStock(true)
    try {
      // Validate numeric inputs first
      const shares = parseFloat(newItem.shares)
      const avgPrice = parseFloat(newItem.avgPrice)
      
      if (isNaN(shares) || isNaN(avgPrice) || shares <= 0 || avgPrice <= 0) {
        toast.error('Please enter valid numbers for shares and price')
        return
      }

      // Use the current price that was already fetched and converted in fetchCurrentPrice
      const fetchedCurrentPrice = currentPrice || avgPrice
      
      if (!fetchedCurrentPrice) {
        toast.error('Unable to fetch current price. Please try again.')
        return
      }

<<<<<<< HEAD
      // Add to database using PortfolioService
      const result = await PortfolioService.addPortfolioItem(
        user.id,
        newItem.ticker,
        newItem.name,
        shares,
        avgPrice,
        fetchedCurrentPrice,
        newItem.market,
        newItem.currency,
        newItem.market === 'IN' ? 'NSE' : newItem.market === 'US' ? 'NASDAQ' : 'Unknown'
      )

=======
      // Persist to database (upsert), then reload
      const result = await DatabasePortfolioService.upsertPortfolioItem({
        userId: user!.id,
        ticker: newItem.ticker.toUpperCase(),
        name: newItem.name || newItem.ticker.toUpperCase(),
        shares,
        avgPrice,
        currentPrice: fetchedCurrentPrice,
        market: newItem.market,
        currency: 'USD',
        exchange: newItem.market === 'IN' ? 'NSE' : newItem.market === 'US' ? 'NASDAQ' : 'Unknown',
      })
>>>>>>> 086bb9bd
      if (!result.success) {
        toast.error(result.message)
        return
      }
<<<<<<< HEAD

      // Update local state
      const updatedPortfolio = [...portfolio, result.item!]
      setPortfolio(updatedPortfolio)
      calculateSummary(updatedPortfolio)
      
      // Also save to localStorage as backup
      PortfolioService.saveToLocalStorage(updatedPortfolio)
=======
      await DatabasePortfolioService.syncDatabaseToLocal(user!.id)
      const refreshed = await DatabasePortfolioService.getPortfolio(user!.id)
      setPortfolio(refreshed)
      calculateSummary(refreshed)
>>>>>>> 086bb9bd
      
      // Reset form and close modal
      setNewItem({ ticker: '', name: '', shares: '', avgPrice: '' })
      setShowSuggestions(false)
      setAdding(false)
      toast.success(result.message)
    } catch (error) {
      console.error('Error adding stock:', error)
      
      // Handle specific error types
      if (error instanceof Error) {
        if (error.message.includes('not found')) {
          toast.error('Stock symbol not found. Please check the ticker symbol.')
        } else if (error.message.includes('API key')) {
          toast.error('Service configuration issue. Please contact support.')
        } else if (error.message.includes('rate limit')) {
          toast.error('Too many requests. Please wait a moment and try again.')
        } else if (error.message.includes('network') || error.message.includes('fetch')) {
          toast.error('Network error. Please check your connection and try again.')
        } else {
          toast.error(`Failed to add stock: ${error.message}`)
        }
      } else {
        toast.error('Failed to add stock to portfolio. Please try again.')
      }
    } finally {
      setAddingStock(false)
    }
  }

  const handleRemoveStock = async (id: string) => {
<<<<<<< HEAD
    if (!user?.id) {
      toast.error('Please log in to manage your portfolio')
      return
    }

    try {
      const result = await PortfolioService.deletePortfolioItem(id, user.id)
      
      if (!result.success) {
        toast.error(result.message)
        return
      }

      const updatedPortfolio = portfolio.filter(item => item.id !== id)
      setPortfolio(updatedPortfolio)
      calculateSummary(updatedPortfolio)
      
      // Also update localStorage as backup
      PortfolioService.saveToLocalStorage(updatedPortfolio)
      
      toast.success(result.message)
    } catch (error) {
      console.error('Error removing stock:', error)
      toast.error('Failed to remove stock from portfolio')
=======
    try {
      // Find ticker by id to delete from DB using ticker
      const item = portfolio.find(p => p.id === id)
      if (!item) return
      const res = await DatabasePortfolioService.removeFromPortfolio(user!.id, item.ticker)
      if (!res.success) {
        toast.error(res.message)
        return
      }
      await DatabasePortfolioService.syncDatabaseToLocal(user!.id)
      const refreshed = await DatabasePortfolioService.getPortfolio(user!.id)
      setPortfolio(refreshed)
      calculateSummary(refreshed)
      toast.success('Stock removed from portfolio')
    } catch (e) {
      toast.error('Failed to remove stock')
>>>>>>> 086bb9bd
    }
  }

  const handleRefreshPrices = async () => {
    setLoading(true)
    try {
      const updatedPortfolio = await Promise.all(
        portfolio.map(async (item) => {
          const newPrice = await fetchStockPrice(item.ticker)
          const newTotalValue = item.shares * newPrice
          const newGainLoss = newTotalValue - (item.shares * item.avgPrice)
          const newGainLossPercent = (newGainLoss / (item.shares * item.avgPrice)) * 100

          return {
            ...item,
            currentPrice: newPrice,
            totalValue: newTotalValue,
            gainLoss: newGainLoss,
            gainLossPercent: newGainLossPercent
          }
        })
      )
      
      setPortfolio(updatedPortfolio)
      calculateSummary(updatedPortfolio)
      // Persist current prices to DB for unified state
      await DatabasePortfolioService.updateCurrentPrices(user!.id, updatedPortfolio.map(i => ({ ticker: i.ticker, currentPrice: i.currentPrice })))
      await DatabasePortfolioService.syncDatabaseToLocal(user!.id)
      toast.success('Portfolio prices updated!')
    } catch (error) {
      console.error('Error refreshing prices:', error)
      toast.error('Failed to refresh prices')
    } finally {
      setLoading(false)
    }
  }

  const { formatCurrency: contextFormatCurrency } = useCurrency()
  
  const formatCurrency = (amount: number, currency?: string, originalCurrency?: string) => {
    // Use the currency context for consistent formatting
    return contextFormatCurrency(amount, originalCurrency)
  }

  const formatPercent = (percent: number) => {
    return `${percent >= 0 ? '+' : ''}${percent.toFixed(2)}%`
  }

  if (loading) {
    return (
      <Card className="p-6 flex items-center justify-center">
        <Loader2 className="h-6 w-6 animate-spin text-primary" />
        <span className="ml-2 text-muted-foreground">Loading portfolio...</span>
      </Card>
    )
  }

  return (
    <div className="space-y-6">
      {/* Header */}
      <div className="flex items-center justify-between">
        <div>
          <h2 className="text-2xl font-bold flex items-center gap-2">
            <PieChart className="h-6 w-6 text-primary" />
            Portfolio Tracker
          </h2>
          <p className="text-muted-foreground">
            Track your investments and portfolio performance
            {userPlan?.name === 'free' && (
              <span className="text-warning ml-2">(Free Plan: {portfolio.length}/5 items)</span>
            )}
          </p>
        </div>
        <div className="flex gap-2">
          <Button variant="outline" onClick={handleRefreshPrices} disabled={loading}>
            <RefreshCw className={`h-4 w-4 mr-2 ${loading ? 'animate-spin' : ''}`} />
            Refresh Prices
          </Button>
          <Button onClick={() => setAdding(true)}>
            <Plus className="h-4 w-4 mr-2" />
            Add Stock
          </Button>
        </div>
      </div>

      {/* Rate Limit Warning */}
      {rateLimitWarning && (
        <RateLimitBanner 
          onDismiss={() => setRateLimitWarning(false)}
          onRetry={() => {
            setRateLimitWarning(false)
            // Trigger a refresh of portfolio data
            window.location.reload()
          }}
        />
      )}

      {/* Data Freshness Indicator */}
      {lastDataFetch && (
        <div className="mb-4">
          <DataFreshnessIndicator
            source={lastDataFetch.source}
            rateLimited={lastDataFetch.rateLimited}
            age={lastDataFetch.age}
            onRefresh={() => {
              setLastDataFetch(null)
              window.location.reload()
            }}
            showDetails={true}
          />
        </div>
      )}

      {/* Portfolio Summary */}
      <div className="grid md:grid-cols-4 gap-4">
        <Card className="hover-lift">
          <CardHeader className="flex flex-row items-center justify-between space-y-0 pb-2">
            <CardTitle className="text-sm font-medium">Total Value</CardTitle>
            <DollarSign className="h-4 w-4 text-muted-foreground" />
          </CardHeader>
          <CardContent>
            <div className="text-2xl font-bold">{formatCurrency(summary.totalValue, 'USD')}</div>
            <p className="text-xs text-muted-foreground">
              {formatCurrency(summary.dayChange, 'USD')} today
            </p>
          </CardContent>
        </Card>

        <Card className="hover-lift">
          <CardHeader className="flex flex-row items-center justify-between space-y-0 pb-2">
            <CardTitle className="text-sm font-medium">Total Gain/Loss</CardTitle>
            {summary.totalGainLoss >= 0 ? (
              <TrendingUp className="h-4 w-4 text-green-500" />
            ) : (
              <TrendingDown className="h-4 w-4 text-red-500" />
            )}
          </CardHeader>
          <CardContent>
            <div className={`text-2xl font-bold ${summary.totalGainLoss >= 0 ? 'text-green-500' : 'text-red-500'}`}>
              {formatCurrency(summary.totalGainLoss, 'USD')}
            </div>
            <p className="text-xs text-muted-foreground">
              {formatPercent(summary.totalGainLossPercent)}
            </p>
          </CardContent>
        </Card>

        <Card className="hover-lift">
          <CardHeader className="flex flex-row items-center justify-between space-y-0 pb-2">
            <CardTitle className="text-sm font-medium">Total Invested</CardTitle>
            <BarChart3 className="h-4 w-4 text-muted-foreground" />
          </CardHeader>
          <CardContent>
            <div className="text-2xl font-bold">{formatCurrency(summary.totalInvested, 'USD')}</div>
            <p className="text-xs text-muted-foreground">Initial investment</p>
          </CardContent>
        </Card>

        <Card className="hover-lift">
          <CardHeader className="flex flex-row items-center justify-between space-y-0 pb-2">
            <CardTitle className="text-sm font-medium">Day Change</CardTitle>
            {summary.dayChange >= 0 ? (
              <TrendingUp className="h-4 w-4 text-green-500" />
            ) : (
              <TrendingDown className="h-4 w-4 text-red-500" />
            )}
          </CardHeader>
          <CardContent>
            <div className={`text-2xl font-bold ${summary.dayChange >= 0 ? 'text-green-500' : 'text-red-500'}`}>
              {formatCurrency(summary.dayChange, isIndianUser ? 'INR' : 'USD')}
            </div>
            <p className="text-xs text-muted-foreground">
              {formatPercent(summary.dayChangePercent)}
            </p>
          </CardContent>
        </Card>
      </div>

      {/* Add Stock Modal */}
      {adding && (
        <Card>
          <CardHeader>
            <CardTitle>Add Stock to Portfolio</CardTitle>
            <CardDescription>Enter the stock details to track in your portfolio</CardDescription>
          </CardHeader>
          <CardContent className="space-y-4">
            <div className="grid md:grid-cols-2 gap-4">
              <div className="relative">
                <Label htmlFor="ticker">Stock Ticker *</Label>
                <div className="flex gap-2">
                  <Input
                    id="ticker"
                    value={newItem.ticker}
                    onChange={(e) => handleTickerChange(e.target.value)}
                    onFocus={async () => {
                      if (newItem.ticker.length > 0) {
                        setShowSuggestions(true)
                      } else {
                        setLoadingSuggestions(true)
                        // Show popular stocks when field is focused but empty
                        const popularStocks = StockSuggestionsService.getPopularStocks(8)
                        // Fetch price data for popular stocks
                        const popularStocksWithPrices = await Promise.all(
                          popularStocks.map(async (stock) => {
                            const stockWithPrice = await StockSuggestionsService.getStockWithPrice(stock.symbol)
                            return stockWithPrice || stock
                          })
                        )
                        setStockSuggestions(popularStocksWithPrices)
                        setShowSuggestions(true)
                        setLoadingSuggestions(false)
                      }
                    }}
                    onBlur={() => {
                      // Delay hiding suggestions to allow clicks
                      setTimeout(() => setShowSuggestions(false), 200)
                    }}
                    placeholder="e.g., AAPL, RELIANCE"
                    required
                    className="flex-1"
                  />
                  <Button
                    type="button"
                    variant="outline"
                    onClick={() => setShowGlobalSelector(true)}
                    className="px-3"
                  >
                    🌍
                  </Button>
                </div>
                {showSuggestions && (
                  <div className="absolute z-50 w-full mt-1 bg-background border border-border rounded-md shadow-lg max-h-60 overflow-y-auto">
                    {loadingSuggestions ? (
                      <div className="px-4 py-3 text-sm text-muted-foreground flex items-center gap-2">
                        <Loader2 className="h-4 w-4 animate-spin" />
                        Loading stock prices...
                      </div>
                    ) : stockSuggestions.length > 0 ? (
                      stockSuggestions.map((suggestion, index) => (
                        <div
                          key={`${suggestion.symbol}-${index}`}
                          className="px-4 py-3 hover:bg-muted cursor-pointer border-b border-border last:border-b-0"
                          onClick={() => handleSuggestionClick(suggestion)}
                        >
                        <div className="flex items-center justify-between">
                          <div className="flex-1">
                            <div className="font-medium text-sm">{suggestion.symbol}</div>
                            <div className="text-xs text-muted-foreground">{suggestion.name}</div>
                            {suggestion.price && (
                              <div className="text-xs text-green-600 font-medium">
                                {suggestion.currency === 'INR' ? `₹${suggestion.price.toLocaleString('en-IN')}` : 
                                 suggestion.currency === 'USD' ? `$${suggestion.price.toFixed(2)}` :
                                 suggestion.currency === 'EUR' ? `€${suggestion.price.toFixed(2)}` :
                                 suggestion.currency === 'GBP' ? `£${suggestion.price.toFixed(2)}` :
                                 suggestion.currency === 'JPY' ? `¥${suggestion.price.toFixed(0)}` :
                                 `$${suggestion.price.toFixed(2)}`}
                              </div>
                            )}
                          </div>
                          <div className="flex flex-col items-end gap-1">
                            <Badge variant="secondary" className="text-xs">
                              {suggestion.sector}
                            </Badge>
                            {suggestion.changePercent && (
                              <div className={`text-xs font-medium ${
                                suggestion.changePercent >= 0 ? 'text-green-600' : 'text-red-600'
                              }`}>
                                {suggestion.changePercent >= 0 ? '+' : ''}{suggestion.changePercent.toFixed(1)}%
                              </div>
                            )}
                          </div>
                        </div>
                        </div>
                      ))
                    ) : (
                      <div className="px-4 py-3 text-sm text-muted-foreground">
                        No stocks found matching &quot;{newItem.ticker}&quot;
                      </div>
                    )}
                  </div>
                )}
                {/* Show current price */}
                {newItem.ticker && (
                  <div className="mt-2 p-3 bg-muted/50 rounded-lg">
                    {loadingPrice ? (
                      <div className="flex items-center gap-2 text-sm text-muted-foreground">
                        <Loader2 className="h-4 w-4 animate-spin" />
                        Fetching current price...
                      </div>
                    ) : currentPrice ? (
                      <div className="flex items-center gap-2 text-sm">
                        <DollarSign className="h-4 w-4 text-green-600" />
                        <button
                          onClick={() => setNewItem(prev => ({ ...prev, avgPrice: currentPrice.toString() }))}
                          className="font-medium text-green-600 hover:text-green-700 underline cursor-pointer"
                        >
                          Current Price: {formatCurrency(currentPrice, 'USD')}
                        </button>
                        <Badge variant="outline" className="text-xs">
                          Live
                        </Badge>
                      </div>
                    ) : (
                      <div className="text-sm text-muted-foreground">
                        Unable to fetch current price
                      </div>
                    )}
                  </div>
                )}
              </div>
              <div>
                <Label htmlFor="name">Company Name (Optional)</Label>
                <Input
                  id="name"
                  value={newItem.name}
                  onChange={(e) => setNewItem({ ...newItem, name: e.target.value })}
                  placeholder="e.g., Apple Inc."
                />
              </div>
              <div>
                <Label htmlFor="market">Market</Label>
                <select
                  id="market"
                  value={newItem.market}
                  onChange={(e) => setNewItem({ ...newItem, market: e.target.value, currency: e.target.value === 'IN' ? 'INR' : e.target.value === 'UK' ? 'GBP' : 'USD' })}
                  className="w-full px-3 py-2 border border-border rounded-md bg-background text-foreground focus:border-primary focus:ring-primary/20"
                >
                  {isIndianUser ? (
                    <>
                      <option value="IN">🇮🇳 India (INR) - Recommended</option>
                      <option value="US">🇺🇸 United States (USD)</option>
                      <option value="UK">🇬🇧 United Kingdom (GBP)</option>
                      <option value="JP">🇯🇵 Japan (JPY)</option>
                      <option value="AU">🇦🇺 Australia (AUD)</option>
                      <option value="CA">🇨🇦 Canada (CAD)</option>
                      <option value="DE">🇩🇪 Germany (EUR)</option>
                      <option value="FR">🇫🇷 France (EUR)</option>
                    </>
                  ) : (
                    <>
                      <option value="US">🇺🇸 United States (USD)</option>
                      <option value="IN">🇮🇳 India (INR)</option>
                      <option value="UK">🇬🇧 United Kingdom (GBP)</option>
                      <option value="JP">🇯🇵 Japan (JPY)</option>
                      <option value="AU">🇦🇺 Australia (AUD)</option>
                      <option value="CA">🇨🇦 Canada (CAD)</option>
                      <option value="DE">🇩🇪 Germany (EUR)</option>
                      <option value="FR">🇫🇷 France (EUR)</option>
                    </>
                  )}
                </select>
              </div>
              <div>
                <Label htmlFor="shares">Number of Shares *</Label>
                <Input
                  id="shares"
                  type="number"
                  min="0.01"
                  step="0.01"
                  value={newItem.shares}
                  onChange={(e) => setNewItem({ ...newItem, shares: e.target.value })}
                  placeholder="e.g., 10"
                  required
                />
              </div>
              <div>
                <Label htmlFor="avgPrice">Average Price per Share *</Label>
                <div className="flex items-center gap-2">
                  <Input
                    id="avgPrice"
                    type="number"
                    min="0.01"
                    step="0.01"
                    value={newItem.avgPrice}
                    onChange={(e) => setNewItem({ ...newItem, avgPrice: e.target.value })}
                    placeholder="e.g., 150.00"
                    required
                    className="flex-1"
                  />
                  <div className="flex flex-col gap-1">
                    <Button
                      type="button"
                      variant="outline"
                      size="sm"
                      onClick={() => {
                        const currentPrice = parseFloat(newItem.avgPrice) || 0
                        setNewItem({ ...newItem, avgPrice: (currentPrice + 1).toString() })
                      }}
                      className="h-8 w-8 p-0"
                    >
                      +
                    </Button>
                    <Button
                      type="button"
                      variant="outline"
                      size="sm"
                      onClick={() => {
                        const currentPrice = parseFloat(newItem.avgPrice) || 0
                        if (currentPrice > 0.01) {
                          setNewItem({ ...newItem, avgPrice: (currentPrice - 1).toString() })
                        }
                      }}
                      className="h-8 w-8 p-0"
                    >
                      -
                    </Button>
                  </div>
                </div>
              </div>
            </div>
            <div className="flex gap-2">
              <Button onClick={handleAddStock} disabled={addingStock}>
                {addingStock ? (
                  <>
                    <Loader2 className="h-4 w-4 mr-2 animate-spin" />
                    Adding...
                  </>
                ) : (
                  <>
                    <Plus className="h-4 w-4 mr-2" />
                    Add Stock
                  </>
                )}
              </Button>
              <Button variant="outline" onClick={() => setAdding(false)} disabled={addingStock}>
                Cancel
              </Button>
            </div>
          </CardContent>
        </Card>
      )}

      {/* Portfolio Holdings */}
      <Card>
        <CardHeader>
          <CardTitle>Your Holdings</CardTitle>
          <CardDescription>
            {portfolio.length === 0 
              ? "No stocks in your portfolio yet. Add some stocks to get started!"
              : `${portfolio.length} stock${portfolio.length === 1 ? '' : 's'} in your portfolio`
            }
          </CardDescription>
        </CardHeader>
        <CardContent>
          {portfolio.length === 0 ? (
            <div className="text-center py-8">
              <PieChart className="h-12 w-12 text-muted-foreground mx-auto mb-4" />
              <p className="text-muted-foreground">Start building your portfolio by adding stocks</p>
            </div>
          ) : (
            <div className="space-y-4">
              {portfolio.map((item) => (
                <div key={item.id} className="flex items-center justify-between p-4 bg-muted rounded-lg hover:bg-muted/70 transition-colors">
                  <div className="flex-1">
                    <div className="flex items-center gap-3 mb-2">
                      <div>
                        <div className="font-medium">{item.ticker}</div>
                        <div className="text-sm text-muted-foreground">{item.name}</div>
                        <div className="flex items-center gap-2 mt-1">
                          <Badge variant="outline" className="text-xs">
                            {item.market || 'US'}
                          </Badge>
                          <Badge variant="outline" className="text-xs">
                            {item.exchange || 'NASDAQ'}
                          </Badge>
                        </div>
                      </div>
                      <Badge variant="outline">
                        {item.shares} shares
                      </Badge>
                    </div>
                    <div className="grid grid-cols-2 md:grid-cols-4 gap-4 text-sm">
                      <div>
                        <div className="text-muted-foreground">Current Price</div>
                        <div className="font-medium">{formatCurrency(item.currentPrice, 'USD')}</div>
                      </div>
                      <div>
                        <div className="text-muted-foreground">Total Value</div>
                        <div className="font-medium">{formatCurrency(item.totalValue, 'USD')}</div>
                      </div>
                      <div>
                        <div className="text-muted-foreground">Gain/Loss</div>
                        <div className={`font-medium ${item.gainLoss >= 0 ? 'text-green-500' : 'text-red-500'}`}>
                          {formatCurrency(item.gainLoss, 'USD')}
                        </div>
                      </div>
                      <div>
                        <div className="text-muted-foreground">Gain/Loss %</div>
                        <div className={`font-medium ${item.gainLoss >= 0 ? 'text-green-500' : 'text-red-500'}`}>
                          {formatPercent(item.gainLossPercent)}
                        </div>
                      </div>
                    </div>
                  </div>
                  <Button 
                    variant="outline" 
                    size="sm" 
                    onClick={() => handleRemoveStock(item.id)}
                    className="text-red-500 hover:text-red-700"
                  >
                    <Trash2 className="h-4 w-4" />
                  </Button>
                </div>
              ))}
            </div>
          )}
        </CardContent>
      </Card>

      {/* AI Analysis Section */}
      {portfolio.length > 0 && (
        <Card className="mt-6">
          <CardHeader>
            <CardTitle className="flex items-center gap-2">
              <Brain className="h-5 w-5 text-primary" />
              AI Portfolio Analysis
            </CardTitle>
            <CardDescription>
              Intelligent insights and recommendations for your portfolio
            </CardDescription>
          </CardHeader>
          <CardContent>
            <div className="grid md:grid-cols-2 lg:grid-cols-3 gap-6">
              {/* Risk Score */}
              <Card className="p-4">
                <CardHeader className="p-0 pb-2">
                  <CardTitle className="text-sm font-medium">Risk Score</CardTitle>
                </CardHeader>
                <CardContent className="p-0">
                  <div className="flex items-center gap-2">
                    <div className={`text-2xl font-bold ${
                      aiAnalysis.riskScore < 40 ? 'text-green-500' : 
                      aiAnalysis.riskScore < 70 ? 'text-yellow-500' : 'text-red-500'
                    }`}>
                      {aiAnalysis.riskScore}/100
                    </div>
                    <div className="text-xs text-muted-foreground">
                      {aiAnalysis.riskScore < 40 ? 'Low Risk' : 
                       aiAnalysis.riskScore < 70 ? 'Medium Risk' : 'High Risk'}
                    </div>
                  </div>
                </CardContent>
              </Card>

              {/* Diversification */}
              <Card className="p-4">
                <CardHeader className="p-0 pb-2">
                  <CardTitle className="text-sm font-medium">Diversification</CardTitle>
                </CardHeader>
                <CardContent className="p-0">
                  <div className="text-lg font-semibold text-primary">
                    {aiAnalysis.diversification}
                  </div>
                  <div className="text-xs text-muted-foreground">
                    {portfolio.length} position{portfolio.length === 1 ? '' : 's'}
                  </div>
                </CardContent>
              </Card>

              {/* Market Outlook */}
              <Card className="p-4">
                <CardHeader className="p-0 pb-2">
                  <CardTitle className="text-sm font-medium">Market Outlook</CardTitle>
                </CardHeader>
                <CardContent className="p-0">
                  <div className={`text-lg font-semibold ${
                    aiAnalysis.marketOutlook === 'Bullish' ? 'text-green-500' :
                    aiAnalysis.marketOutlook === 'Bearish' ? 'text-red-500' : 'text-yellow-500'
                  }`}>
                    {aiAnalysis.marketOutlook}
                  </div>
                  <div className="text-xs text-muted-foreground">
                    Based on portfolio performance
                  </div>
                </CardContent>
              </Card>
            </div>

            {/* Recommendations */}
            <div className="mt-6">
              <h4 className="font-semibold mb-3">AI Recommendations</h4>
              <div className="space-y-2">
                {aiAnalysis.recommendations.map((recommendation, index) => (
                  <div key={index} className="flex items-start gap-2 p-3 bg-muted rounded-lg">
                    <Lightbulb className="h-4 w-4 text-yellow-500 mt-0.5 flex-shrink-0" />
                    <span className="text-sm">{recommendation}</span>
                  </div>
                ))}
              </div>
            </div>

            {/* Top & Under Performers */}
            {(aiAnalysis.topPerformers.length > 0 || aiAnalysis.underPerformers.length > 0) && (
              <div className="grid md:grid-cols-2 gap-6 mt-6">
                {/* Top Performers */}
                {aiAnalysis.topPerformers.length > 0 && (
                  <div>
                    <h4 className="font-semibold mb-3 text-green-600 flex items-center gap-2">
                      <TrendingUp className="h-4 w-4" />
                      Top Performers
                    </h4>
                    <div className="space-y-2">
                      {aiAnalysis.topPerformers.map((ticker, index) => (
                        <div key={index} className="flex items-center gap-2 p-2 bg-green-50 dark:bg-green-950/20 rounded-lg">
                          <div className="w-2 h-2 bg-green-500 rounded-full"></div>
                          <span className="font-medium">{ticker}</span>
                        </div>
                      ))}
                    </div>
                  </div>
                )}

                {/* Under Performers */}
                {aiAnalysis.underPerformers.length > 0 && (
                  <div>
                    <h4 className="font-semibold mb-3 text-red-600 flex items-center gap-2">
                      <TrendingDown className="h-4 w-4" />
                      Under Performers
                    </h4>
                    <div className="space-y-2">
                      {aiAnalysis.underPerformers.map((ticker, index) => (
                        <div key={index} className="flex items-center gap-2 p-2 bg-red-50 dark:bg-red-950/20 rounded-lg">
                          <div className="w-2 h-2 bg-red-500 rounded-full"></div>
                          <span className="font-medium">{ticker}</span>
                        </div>
                      ))}
                    </div>
                  </div>
                )}
              </div>
            )}
          </CardContent>
        </Card>
      )}

      {/* Global Stock Selector Modal */}
      {showGlobalSelector && (
        <div className="fixed inset-0 bg-black/50 backdrop-blur-sm flex items-center justify-center z-50 p-4">
          <div className="w-full max-w-4xl max-h-[80vh] overflow-y-auto">
            <GlobalStockSelector
              onStockSelect={handleGlobalStockSelect}
              selectedMarket={newItem.market}
              onMarketChange={(market) => setNewItem({ ...newItem, market, currency: market === 'IN' ? 'INR' : market === 'UK' ? 'GBP' : 'USD' })}
            />
            <div className="mt-4 flex justify-end">
              <Button variant="outline" onClick={() => setShowGlobalSelector(false)}>
                Close
              </Button>
            </div>
          </div>
        </div>
      )}
    </div>
  )
}<|MERGE_RESOLUTION|>--- conflicted
+++ resolved
@@ -30,11 +30,7 @@
 import { localizationService } from "@/lib/localization-service"
 import { currencyConversionService } from "@/lib/currency-conversion-service"
 import { useCurrency } from "@/contexts/CurrencyContext"
-<<<<<<< HEAD
 import { PortfolioService, PortfolioItem, PortfolioSummary } from "@/lib/portfolio-service"
-=======
-import { DatabasePortfolioService } from "@/lib/database-portfolio-service"
->>>>>>> 086bb9bd
 
 // Remove duplicate interfaces as they're now imported from portfolio-service
 
@@ -188,7 +184,6 @@
     
     setLoading(true)
     try {
-<<<<<<< HEAD
       // First try to migrate any localStorage data to database
       await PortfolioService.migrateFromLocalStorage(user.id)
       
@@ -196,15 +191,6 @@
       const portfolioData = await PortfolioService.getPortfolio(user.id)
       setPortfolio(portfolioData)
       calculateSummary(portfolioData)
-=======
-      if (!user) return
-      // Load from database and mirror to local for offline
-      const dbItems = await DatabasePortfolioService.getPortfolio(user.id)
-      localStorage.setItem('oryn_portfolio', JSON.stringify(dbItems))
-      localStorage.setItem('oryn_portfolio_last_modified', Date.now().toString())
-      setPortfolio(dbItems)
-      calculateSummary(dbItems)
->>>>>>> 086bb9bd
     } catch (error) {
       console.error('Error loading portfolio:', error)
       toast.error('Failed to load portfolio')
@@ -452,7 +438,6 @@
         return
       }
 
-<<<<<<< HEAD
       // Add to database using PortfolioService
       const result = await PortfolioService.addPortfolioItem(
         user.id,
@@ -466,25 +451,10 @@
         newItem.market === 'IN' ? 'NSE' : newItem.market === 'US' ? 'NASDAQ' : 'Unknown'
       )
 
-=======
-      // Persist to database (upsert), then reload
-      const result = await DatabasePortfolioService.upsertPortfolioItem({
-        userId: user!.id,
-        ticker: newItem.ticker.toUpperCase(),
-        name: newItem.name || newItem.ticker.toUpperCase(),
-        shares,
-        avgPrice,
-        currentPrice: fetchedCurrentPrice,
-        market: newItem.market,
-        currency: 'USD',
-        exchange: newItem.market === 'IN' ? 'NSE' : newItem.market === 'US' ? 'NASDAQ' : 'Unknown',
-      })
->>>>>>> 086bb9bd
       if (!result.success) {
         toast.error(result.message)
         return
       }
-<<<<<<< HEAD
 
       // Update local state
       const updatedPortfolio = [...portfolio, result.item!]
@@ -493,12 +463,6 @@
       
       // Also save to localStorage as backup
       PortfolioService.saveToLocalStorage(updatedPortfolio)
-=======
-      await DatabasePortfolioService.syncDatabaseToLocal(user!.id)
-      const refreshed = await DatabasePortfolioService.getPortfolio(user!.id)
-      setPortfolio(refreshed)
-      calculateSummary(refreshed)
->>>>>>> 086bb9bd
       
       // Reset form and close modal
       setNewItem({ ticker: '', name: '', shares: '', avgPrice: '' })
@@ -530,7 +494,6 @@
   }
 
   const handleRemoveStock = async (id: string) => {
-<<<<<<< HEAD
     if (!user?.id) {
       toast.error('Please log in to manage your portfolio')
       return
@@ -555,24 +518,6 @@
     } catch (error) {
       console.error('Error removing stock:', error)
       toast.error('Failed to remove stock from portfolio')
-=======
-    try {
-      // Find ticker by id to delete from DB using ticker
-      const item = portfolio.find(p => p.id === id)
-      if (!item) return
-      const res = await DatabasePortfolioService.removeFromPortfolio(user!.id, item.ticker)
-      if (!res.success) {
-        toast.error(res.message)
-        return
-      }
-      await DatabasePortfolioService.syncDatabaseToLocal(user!.id)
-      const refreshed = await DatabasePortfolioService.getPortfolio(user!.id)
-      setPortfolio(refreshed)
-      calculateSummary(refreshed)
-      toast.success('Stock removed from portfolio')
-    } catch (e) {
-      toast.error('Failed to remove stock')
->>>>>>> 086bb9bd
     }
   }
 
